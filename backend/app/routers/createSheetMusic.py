--- conflicted
+++ resolved
@@ -53,7 +53,6 @@
         region_name=aws_creds["aws_region"],
     )
 
-<<<<<<< HEAD
 def convert_midi_to_xml(midi_file_path: str, output_path: str) -> str:
     try:
         score = converter.parse(midi_file_path)
@@ -277,9 +276,6 @@
     except Exception as e:
         logger.exception(f"Unexpected error in get_audio_for_job: {str(e)}")
         raise HTTPException(status_code=500, detail=f"Audio generation failed: {str(e)}")
-=======
-# Helper functions moved to sheet_music_service.py
->>>>>>> e3dac9de
 
 @router.post("/convertToXml")
 async def convert_to_xml_endpoint(
@@ -404,8 +400,7 @@
     except Exception as e:
         logger.exception(f"Error in get_midi_endpoint: {str(e)}")
         raise HTTPException(status_code=500, detail=str(e))
-    
-@router.get("/getPDF/{job_id}")
+ @router.get("/getPDF/{job_id}")
 async def get_pdf_endpoint(
     job_id: str,
     db: Session = Depends(get_db),
