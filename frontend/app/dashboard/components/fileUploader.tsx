import { FC, useState } from "react";
import { toast } from "sonner";
import { Button } from "@/components/ui/button";
import {
  Card,
  CardContent,
  CardDescription,
  CardHeader,
  CardTitle,
} from "@/components/ui/card";
import { Upload } from "lucide-react";
import { useUploadUrl } from "@/hooks/useUploadUrl";
import { useCreateJob } from "@/hooks/useCreateJob";
import { useProcessYoutubeUrl } from "@/hooks/useProcessYoutubeUrl";
import { uploadToS3 } from "@/lib/utils";
import { RadioGroup, RadioGroupItem } from "@/components/ui/radio-group";
import { Label } from "@/components/ui/label";
<<<<<<< HEAD
import { Input } from "@/components/ui/input";
import { Tabs, TabsContent, TabsList, TabsTrigger } from "@/components/ui/tabs";
=======
import { Music } from "lucide-react";
>>>>>>> 0c0a9dcf

interface FileUploaderProps {
  metrics: any;
  metricsLoading: boolean;
  onUpgradeRequired: () => void;
  onFileUploaded: (transcription: any) => void;
  user: any;
}

const FileUploader: FC<FileUploaderProps> = ({
  metrics,
  metricsLoading,
  onUpgradeRequired,
  onFileUploaded,
  user,
}) => {
  const [dragActive, setDragActive] = useState(false);
<<<<<<< HEAD
  const [youtubeUrl, setYoutubeUrl] = useState("");
=======
  const [isUploading, setIsUploading] = useState(false);
>>>>>>> 0c0a9dcf

  const { callUploadUrl, loading: loadingUploadUrl } = useUploadUrl();

  const { callCreateJob, loading: loadingCreateJob } = useCreateJob();

  const { callProcessYoutubeUrl, loading: loadingYoutube } = useProcessYoutubeUrl();

  const [selectedModel, setSelectedModel] = useState<"amt" | "picogen">("amt");
  const [selectedLevel, setSelectedLevel] = useState<1 | 2 | 3>(2);
  const levelsDisabled = selectedModel === "picogen";

  const handleDrag = (e: React.DragEvent) => {
    e.preventDefault();
    e.stopPropagation();
    if (e.type === "dragenter" || e.type === "dragover") {
      setDragActive(true);
    } else if (e.type === "dragleave") {
      setDragActive(false);
    }
  };

  const handleDrop = (e: React.DragEvent) => {
    e.preventDefault();
    e.stopPropagation();
    setDragActive(false);

    if (e.dataTransfer.files && e.dataTransfer.files[0]) {
      handleFiles(e.dataTransfer.files);
    }
  };

  const validateFile = (file: File): string | null => {
    if (!file) {
      return "No file selected";
    }

    const allowedTypes = ["audio/mpeg", "audio/wav", "audio/flac"];
    if (!allowedTypes.includes(file.type)) {
      return "Unsupported file type. Please upload MP3, WAV, or FLAC.";
    }

    const maxSize = 10 * 1024 * 1024; // 10MB in bytes
    if (file.size > maxSize) {
      return "File too large. Maximum size is 10MB.";
    }

    const allowedExtensions = [".mp3", ".wav", ".flac"];
    const hasValidExtension = allowedExtensions.some((ext) =>
      file.name.toLowerCase().endsWith(ext)
    );
    if (!hasValidExtension) {
      return "Invalid file extension. Please use .mp3, .wav, or .flac files.";
    }

    return null; // Valid file
  };

  const handleFiles = async (files: FileList) => {
    if (!user) return;

    // Check if PiCoGen is selected and show error
    if (selectedModel === "picogen") {
      toast.error(
        "PiCoGen model is currently unavailable. Please select AMT model."
      );
      return;
    }
    // remove when picogen is available

    if (metricsLoading) {
      toast.error("Please wait while we check your subscription limits...");
      return;
    }

    if (
      metrics?.transcriptions_left !== undefined &&
      metrics.transcriptions_left !== null &&
      metrics.transcriptions_left <= 0
    ) {
      toast.error("You have reached your monthly transcription limit.");
      // onUpgradeRequired(); uncomment when payment flow is ready
      return;
    }

    if (
      metrics?.transcriptions_left !== null &&
      metrics?.transcriptions_left !== undefined &&
      metrics?.transcriptions_left <= 2
    ) {
      toast.warning(
        `Only ${metrics.transcriptions_left} transcription${
          metrics.transcriptions_left === 1 ? "" : "s"
        } left this month.`
      );
    }

    const file = files[0];

    // Validate file type and size
    const validationError = validateFile(file);
    if (validationError) {
      toast.error(validationError);
      return;
    }

    setIsUploading(true);

    try {
      // 1) Get pre-signed upload URL + jobId + fileKey from backend
      const {
        uploadUrl,
        jobId: newJobId,
        fileKey,
      } = await callUploadUrl({
        file_name: file.name,
        file_size: file.size,
        content_type: file.type,
      });

      const newTranscription = {
        id: newJobId,
        filename: file.name,
        status: "initialized" as const,
        progress: 0,
        uploadedAt: new Date().toISOString().split("T")[0],
        duration: "Processing...", // Placeholder until we get actual duration
        size: `${(file.size / (1024 * 1024)).toFixed(2)} MB`,
      };

      const isLocalMode =
        uploadUrl.startsWith("/") || uploadUrl.includes("local-file.bin");

      if (isLocalMode) {
        await uploadFileLocally(uploadUrl, fileKey, file);
        console.log("Local file upload successful");
      } else {
        await uploadToS3(uploadUrl, file);
        console.log("S3 file upload successful");
      }

      onFileUploaded(newTranscription);

      // 3) Tell backend "file is in S3; enqueue job"
      callCreateJob({
        jobId: newJobId,
        fileKey: fileKey,
        model: selectedModel,
        level: selectedLevel,
      })
        .then(() => console.log("Job enqueued successfully"))
        .catch((err) => {
          console.error("Enqueue failed:", err);
          toast.error("Failed to enqueue job: " + (err as Error).message);
        });
      console.log("Job enqueued successfully");
    } catch (err) {
      console.error("Upload/Enqueue failed:", err);
      toast.error("Upload failed: " + (err as Error).message);
      setIsUploading(false);
    }
  };

  const uploadFileLocally = async (
    uploadUrl: string,
    fileKey: string,
    file: File
  ) => {
    const formData = new FormData();
    formData.append("file", file);
    formData.append("uploadUrl", uploadUrl);
    formData.append("fileKey", fileKey);

    const backendUrl = process.env.NEXT_PUBLIC_BACKEND_URL;
    const response = await fetch(`${backendUrl}/uploadLocal`, {
      method: "POST",
      body: formData,
    });

    if (!response.ok) {
      throw new Error(`Upload failed: ${response.statusText}`);
    }

    const result = await response.json();
    console.log("Local upload successful:", result);
    return result;
  };

  const handleFileInput = () => {
    const input = document.createElement("input");
    input.type = "file";
    input.onchange = (e) => {
      const target = e.target as HTMLInputElement;
      if (target.files) {
        handleFiles(target.files);
      }
    };
    input.click();
  };

  const handleYoutubeSubmit = async () => {
    console.log("handleYoutubeSubmit called");
    if (!user) return;

    // Check if PiCoGen is selected
    if (selectedModel === "picogen") {
      toast.error(
        "PiCoGen model is currently unavailable. Please select AMT model."
      );
      return;
    }

    if (metricsLoading) {
      toast.error("Please wait while we check your subscription limits...");
      return;
    }

    if (
      metrics?.transcriptions_left !== undefined &&
      metrics.transcriptions_left !== null &&
      metrics.transcriptions_left <= 0
    ) {
      toast.error(
        "You have reached your monthly transcription limit. Please upgrade your plan."
      );
      onUpgradeRequired();
      return;
    }

    if (!youtubeUrl.trim()) {
      toast.error("Please enter a YouTube URL");
      return;
    }

    // Validate YouTube URL format
    const youtubeRegex = /^(https?:\/\/)?(www\.)?(youtube\.com|youtu\.be)\/.+/;
    if (!youtubeRegex.test(youtubeUrl)) {
      toast.error("Invalid YouTube URL format");
      return;
    }

    if (
      metrics?.transcriptions_left !== null &&
      metrics?.transcriptions_left !== undefined &&
      metrics?.transcriptions_left <= 2
    ) {
      toast.warning(
        `Only ${metrics.transcriptions_left} transcription${
          metrics.transcriptions_left === 1 ? "" : "s"
        } left this month.`
      );
    }

    try {
      toast.info("Processing YouTube video...");

      const { jobId, fileKey } = await callProcessYoutubeUrl({
        youtube_url: youtubeUrl,
        model: selectedModel,
        level: selectedLevel,
      });

      const newTranscription = {
        id: jobId,
        filename: "YouTube Video",
        status: "processing" as const,
        progress: 0,
        uploadedAt: new Date().toISOString().split("T")[0],
        duration: "Processing...",
        size: "N/A",
      };

      onFileUploaded(newTranscription);
      setYoutubeUrl(""); // Clear input
      toast.success("YouTube video queued for processing!");
    } catch (err) {
      console.error("YouTube processing failed:", err);
      toast.error("Failed to process YouTube URL: " + (err as Error).message);
    }
  };

  // helper styling builders
  const modelOptionClass = (v: "amt" | "picogen") =>
    `cursor-pointer rounded-md border px-4 py-3 text-sm transition-all flex items-start gap-2 w-full
     ${
       selectedModel === v
         ? "bg-primary/10 border-primary ring-2 ring-primary/40"
         : "border-muted-foreground/20 hover:border-primary/50 hover:bg-primary/5"
     }`;

  const levelOptionClass = (v: 1 | 2 | 3) =>
    `cursor-pointer rounded-md border px-4 py-4 text-xs sm:text-sm font-medium transition-all flex items-center gap-2
     ${
       selectedLevel === v
         ? "bg-primary/10 border-primary ring-2 ring-primary/40"
         : "border-muted-foreground/20 hover:border-primary/40 hover:bg-primary/5"
     } ${levelsDisabled ? "opacity-50" : ""}`;

  if (isUploading) {
    return (
      <Card>
        <CardHeader>
          <CardTitle>Uploading File</CardTitle>
          <CardDescription>
            Please wait while your file is being uploaded...
          </CardDescription>
        </CardHeader>
        <CardContent>
          <div className="flex flex-col items-center justify-center py-12 space-y-4">
            <div className="relative">
              <Music className="h-16 w-16 text-primary animate-spin" />
            </div>
            <p className="text-sm text-muted-foreground">
              Uploading your audio file...
            </p>
          </div>
        </CardContent>
      </Card>
    );
  }

  return (
    <Card>
      <CardHeader>
        <CardTitle>Upload Audio or YouTube URL</CardTitle>
        <CardDescription>
          {selectedModel === "picogen" ? (
            <span className="text-orange-600 font-medium">
              PiCoGen model is currently unavailable. Please select AMT to
              continue.
            </span>
          ) : metrics?.transcriptions_left !== undefined &&
            metrics.transcriptions_left !== null &&
            metrics.transcriptions_left <= 2 ? (
            <span className="text-yellow-600 font-medium">
              You have only {metrics.transcriptions_left} transcription
              {metrics.transcriptions_left === 1 ? "" : "s"} left this month.
            </span>
          ) : metrics?.transcriptions_left === 0 ? (
            <span className="text-red-600 font-medium">
              You have reached your monthly limit. Please upgrade to continue.
            </span>
          ) : (
            "Upload your audio file to convert it to piano sheet music"
          )}
        </CardDescription>
        {/* <CardDescription>
          {metrics?.transcriptions_left !== undefined &&
          metrics.transcriptions_left !== null &&
          metrics.transcriptions_left <= 2 ? (
            <span className="text-yellow-600 font-medium">
              You have only {metrics.transcriptions_left} transcription
              {metrics.transcriptions_left === 1 ? "" : "s"} left this month.
            </span>
          ) : metrics?.transcriptions_left === 0 ? (
            <span className="text-red-600 font-medium">
              You have reached your monthly limit. Please upgrade to continue.
            </span>
          ) : (
            "Upload your audio file to convert it to piano sheet music"
          )}
        </CardDescription> */}
      </CardHeader>
      <CardContent>
        {/* Reworked selection layout */}
        <div className="mb-10 flex flex-col md:flex-row justify-center items-start gap-8">
          <div className="flex-1 max-w-md mx-auto md:mx-0">
            <div className="rounded-xl border border-border/60 bg-muted/10 backdrop-blur-sm p-4 md:p-5 h-full">
              <h4 className="text-sm font-semibold mb-3 tracking-wide uppercase text-muted-foreground">
                Model
              </h4>
              <RadioGroup
                value={selectedModel}
                onValueChange={(v) => setSelectedModel(v as any)}
                className="space-y-3"
              >
                <Label
                  htmlFor="model-amt"
                  className={modelOptionClass("amt")}
                  onClick={() => setSelectedModel("amt")}
                >
                  <RadioGroupItem
                    value="amt"
                    id="model-amt"
                    className="mt-0.5"
                  />
                  <div>
                    <div className="font-medium">AMT</div>
                    <p className="text-xs text-muted-foreground">
                      Better musicality & faster turnaround
                    </p>
                  </div>
                </Label>

                <Label
                  htmlFor="model-picogen"
                  className={`${modelOptionClass(
                    "picogen"
                  )} opacity-60 cursor-not-allowed`}
                  onClick={() => {
                    setSelectedModel("picogen");
                    toast.warning("PiCoGen model is currently unavailable");
                  }}
                >
                  <RadioGroupItem
                    value="picogen"
                    id="model-picogen"
                    className="mt-0.5"
                  />
                  <div>
                    <div className="font-medium flex items-center gap-2">
                      PiCoGen
                      <span className="text-xs bg-orange-100 text-orange-700 px-2 py-0.5 rounded-full">
                        Unavailable
                      </span>
                    </div>
                    <p className="text-xs text-muted-foreground">
                      Higher timing precision & note accuracy
                    </p>
                  </div>
                </Label>
                {/* <Label
                  htmlFor="model-picogen"
                  className={modelOptionClass("picogen")}
                  onClick={() => setSelectedModel("picogen")}
                >
                  <RadioGroupItem
                    value="picogen"
                    id="model-picogen"
                    className="mt-0.5"
                  />
                  <div>
                    <div className="font-medium">PiCoGen</div>
                    <p className="text-xs text-muted-foreground">
                      Higher timing precision & note accuracy
                    </p>
                  </div>
                </Label> */}
              </RadioGroup>
            </div>
          </div>

          {/* Difficulty */}
          <div className="flex-1 max-w-md mx-auto md:mx-0">
            <div
              className={`rounded-xl border border-border/60 bg-muted/10 backdrop-blur-sm p-5 md:p-6 h-full transition-opacity ${
                levelsDisabled ? "opacity-60" : ""
              }`}
            >
              <h4 className="text-sm font-semibold mb-5 tracking-wide uppercase text-muted-foreground">
                Difficulty / Level
              </h4>
              <RadioGroup
                value={selectedLevel.toString()}
                onValueChange={(v) => {
                  if (levelsDisabled) return;
                  setSelectedLevel(Number(v) as 1 | 2 | 3);
                }}
                className="grid grid-cols-3 gap-4"
                aria-disabled={levelsDisabled}
              >
                <Label
                  htmlFor="level-easy"
                  className={levelOptionClass(1)}
                  onClick={() => !levelsDisabled && setSelectedLevel(1)}
                >
                  <RadioGroupItem
                    value="1"
                    id="level-easy"
                    disabled={levelsDisabled}
                    className="hidden"
                  />
                  Easy
                </Label>
                <Label
                  htmlFor="level-medium"
                  className={levelOptionClass(2)}
                  onClick={() => !levelsDisabled && setSelectedLevel(2)}
                >
                  <RadioGroupItem
                    value="2"
                    id="level-medium"
                    disabled={levelsDisabled}
                    className="hidden"
                  />
                  Medium
                </Label>
                <Label
                  htmlFor="level-hard"
                  className={levelOptionClass(3)}
                  onClick={() => !levelsDisabled && setSelectedLevel(3)}
                >
                  <RadioGroupItem
                    value="3"
                    id="level-hard"
                    disabled={levelsDisabled}
                    className="hidden"
                  />
                  Hard
                </Label>
              </RadioGroup>
              <p className="text-xs text-muted-foreground mt-5">
                {levelsDisabled
                  ? "Difficulty levels apply only to AMT."
                  : "Choose how simplified or complex you want the transcription."}
              </p>
            </div>
          </div>
        </div>

        <Tabs defaultValue="file" className="w-full">
          <TabsList className="grid w-full grid-cols-2 mb-4">
            <TabsTrigger value="file">Upload File</TabsTrigger>
            <TabsTrigger value="youtube">YouTube URL</TabsTrigger>
          </TabsList>

          <TabsContent value="file">
            <div
              className={`border-2 border-dashed rounded-lg p-8 text-center transition-colors ${
                selectedModel === "picogen"
                  ? "border-muted-foreground/25 opacity-50 cursor-not-allowed"
                  : dragActive
                  ? "border-primary bg-primary/5"
                  : "border-muted-foreground/25"
              }`}
              onDragEnter={selectedModel !== "picogen" ? handleDrag : undefined}
              onDragLeave={selectedModel !== "picogen" ? handleDrag : undefined}
              onDragOver={selectedModel !== "picogen" ? handleDrag : undefined}
              onDrop={selectedModel !== "picogen" ? handleDrop : undefined}
            >
              <Upload className="h-12 w-12 mx-auto text-muted-foreground mb-4" />
              <h3 className="text-lg font-semibold mb-2">
                Drop your audio file here
              </h3>
              <p className="text-muted-foreground mb-4">or click to browse files</p>
              <Button
                onClick={() => {
                  if (selectedModel === "picogen") {
                    toast.error(
                      "PiCoGen model is currently unavailable. Please select AMT model."
                    );
                    return;
                  }
                  handleFileInput();
                }}
                disabled={selectedModel === "picogen"}
              >
                Choose File
              </Button>
              <p className="text-xs text-muted-foreground mt-4">
                Supports MP3, WAV, FLAC up to 10MB
              </p>
            </div>
          </TabsContent>

          <TabsContent value="youtube">
            <div className="border-2 border-dashed rounded-lg p-8 text-center">
              <div className="max-w-md mx-auto">
                <h3 className="text-lg font-semibold mb-2">
                  Process YouTube Video
                </h3>
                <p className="text-muted-foreground mb-4">
                  Enter a YouTube URL to extract and process the audio
                </p>
                <div className="flex gap-2">
                  <Input
                    type="url"
                    placeholder="https://www.youtube.com/watch?v=..."
                    value={youtubeUrl}
                    onChange={(e) => setYoutubeUrl(e.target.value)}
                    disabled={selectedModel === "picogen" || loadingYoutube}
                    className="flex-1"
                  />
                  <Button
                    onClick={handleYoutubeSubmit}
                    disabled={selectedModel === "picogen" || loadingYoutube || !youtubeUrl.trim()}
                  >
                    {loadingYoutube ? "Processing..." : "Process"}
                  </Button>
                </div>
                <p className="text-xs text-muted-foreground mt-4">
                  Supports YouTube and YouTube Music URLs
                </p>
              </div>
            </div>
          </TabsContent>
        </Tabs>
      </CardContent>
    </Card>
  );
};

export default FileUploader;<|MERGE_RESOLUTION|>--- conflicted
+++ resolved
@@ -15,12 +15,9 @@
 import { uploadToS3 } from "@/lib/utils";
 import { RadioGroup, RadioGroupItem } from "@/components/ui/radio-group";
 import { Label } from "@/components/ui/label";
-<<<<<<< HEAD
 import { Input } from "@/components/ui/input";
 import { Tabs, TabsContent, TabsList, TabsTrigger } from "@/components/ui/tabs";
-=======
 import { Music } from "lucide-react";
->>>>>>> 0c0a9dcf
 
 interface FileUploaderProps {
   metrics: any;
@@ -38,11 +35,8 @@
   user,
 }) => {
   const [dragActive, setDragActive] = useState(false);
-<<<<<<< HEAD
   const [youtubeUrl, setYoutubeUrl] = useState("");
-=======
   const [isUploading, setIsUploading] = useState(false);
->>>>>>> 0c0a9dcf
 
   const { callUploadUrl, loading: loadingUploadUrl } = useUploadUrl();
 
